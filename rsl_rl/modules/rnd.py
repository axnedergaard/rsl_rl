# Copyright (c) 2021-2025, ETH Zurich and NVIDIA CORPORATION
# All rights reserved.
#
# SPDX-License-Identifier: BSD-3-Clause

from __future__ import annotations

import torch
import torch.nn as nn
from tensordict import TensorDict
from typing import Any, NoReturn

from rsl_rl.env import VecEnv
from rsl_rl.networks import MLP, EmpiricalDiscountedVariationNormalization, EmpiricalNormalization


class RandomNetworkDistillation(nn.Module):
    """Implementation of Random Network Distillation (RND) [1].

    References:
        .. [1] Burda, Yuri, et al. "Exploration by Random Network Distillation." arXiv preprint arXiv:1810.12894 (2018).
    """

    def __init__(
        self,
        num_states: int,
        obs_groups: dict,
        num_outputs: int,
        predictor_hidden_dims: tuple[int] | list[int],
        target_hidden_dims: tuple[int] | list[int],
        activation: str = "elu",
        weight: float = 0.0,
        state_normalization: bool = False,
        reward_normalization: bool = False,
        device: str = "cpu",
        weight_schedule: dict | None = None,
    ) -> None:
        """Initialize the RND module.

        - If :attr:`state_normalization` is True, then the input state is normalized using an Empirical Normalization
          layer.
        - If :attr:`reward_normalization` is True, then the intrinsic reward is normalized using an Empirical Discounted
          Variation Normalization layer.
        - If the hidden dimensions are -1 in the predictor and target networks configuration, then the number of states
          is used as the hidden dimension.

        Args:
            num_states: Number of states/inputs to the predictor and target networks.
            obs_groups: Dictionary of observation groups.
            num_outputs: Number of outputs (embedding size) of the predictor and target networks.
            predictor_hidden_dims: List of hidden dimensions of the predictor network.
            target_hidden_dims: List of hidden dimensions of the target network.
            activation: Activation function.
            weight: Scaling factor of the intrinsic reward.
            state_normalization: Whether to normalize the input state.
            reward_normalization: Whether to normalize the intrinsic reward.
            device: Device to use.
            weight_schedule: Type of schedule to use for the RND weight parameter.
                It is a dictionary with the following keys:

                - "mode": Type of schedule to use for the RND weight parameter.
                    - "constant": Constant weight schedule.
                    - "step": Step weight schedule.
                    - "linear": Linear weight schedule.

                For the "step" weight schedule, the following parameters are required:

                - "final_step": Step at which the weight parameter is set to the final value.
                - "final_value": Final value of the weight parameter.

                For the "linear" weight schedule, the following parameters are required:
                - "initial_step": Step at which the weight parameter is set to the initial value.
                - "final_step": Step at which the weight parameter is set to the final value.
                - "final_value": Final value of the weight parameter.
        """
        # Initialize parent class
        super().__init__()

        # Store parameters
        self.num_states = num_states
<<<<<<< HEAD
        self.num_outputs = num_states if num_outputs == -1 else num_outputs

=======
        self.obs_groups = obs_groups
        self.num_outputs = num_outputs
>>>>>>> c49573e4
        self.initial_weight = weight
        self.device = device
        self.state_normalization = state_normalization
        self.reward_normalization = reward_normalization

        # Normalization of input gates
        if state_normalization:
            self.state_normalizer = EmpiricalNormalization(shape=[self.num_states], until=1.0e8).to(self.device)
        else:
            self.state_normalizer = torch.nn.Identity()

        # Normalization of intrinsic reward
        if reward_normalization:
            self.reward_normalizer = EmpiricalDiscountedVariationNormalization(shape=[], until=1.0e8).to(self.device)
        else:
            self.reward_normalizer = torch.nn.Identity()

        # Counter for the number of updates
        self.update_counter = 0

        # Resolve weight schedule
        if weight_schedule is not None:
            self.weight_scheduler_params = weight_schedule
            self.weight_scheduler = getattr(self, f"_{weight_schedule['mode']}_weight_schedule")
        else:
            self.weight_scheduler = None

        # Create network architecture
        self.predictor = MLP(num_states, num_outputs, predictor_hidden_dims, activation).to(self.device)
        self.target = MLP(num_states, num_outputs, target_hidden_dims, activation).to(self.device)

        # Make target network not trainable
        self.target.eval()

    def get_intrinsic_reward(self, obs: TensorDict) -> torch.Tensor:
        # Note: The counter is updated number of env steps per learning iteration
        self.update_counter += 1
        # Extract the rnd state from the observation
        rnd_state = self.get_rnd_state(obs)
        rnd_state = self.state_normalizer(rnd_state)
        # Obtain the embedding of the rnd state from the target and predictor networks
        target_embedding = self.target(rnd_state).detach()
        predictor_embedding = self.predictor(rnd_state).detach()
        # Compute the intrinsic reward as the distance between the embeddings
        intrinsic_reward = torch.linalg.norm(target_embedding - predictor_embedding, dim=1)
        # Normalize intrinsic reward
        intrinsic_reward = self.reward_normalizer(intrinsic_reward)
        # Check the weight schedule
        if self.weight_scheduler is not None:
            self.weight = self.weight_scheduler(step=self.update_counter, **self.weight_scheduler_params)
        else:
            self.weight = self.initial_weight
        # Scale intrinsic reward
        intrinsic_reward *= self.weight

        return intrinsic_reward

    def forward(self, *args: Any, **kwargs: dict[str, Any]) -> NoReturn:
        raise RuntimeError("Forward method is not implemented. Use get_intrinsic_reward instead.")

    def train(self, mode: bool = True) -> RandomNetworkDistillation:
        # Set module into training mode
        self.predictor.train(mode)
        if self.state_normalization:
            self.state_normalizer.train(mode)
        if self.reward_normalization:
            self.reward_normalizer.train(mode)
        return self

    def eval(self) -> RandomNetworkDistillation:
        return self.train(False)

    def get_rnd_state(self, obs: TensorDict) -> torch.Tensor:
        obs_list = [obs[obs_group] for obs_group in self.obs_groups["rnd_state"]]
        return torch.cat(obs_list, dim=-1)

<<<<<<< HEAD
    @staticmethod
    def _build_mlp(input_dims: int, hidden_dims: list[int], output_dims: int, activation_name: str = "elu"):
        """Builds target and predictor networks"""

        network_layers = []
        # resolve hidden dimensions
        # if dims is -1 then we use the number of observations
        hidden_dims = [input_dims if dim == -1 else dim for dim in hidden_dims]
        output_dims = input_dims if output_dims == -1 else output_dims

        # resolve activation function
        activation = resolve_nn_activation(activation_name)
        # first layer
        network_layers.append(nn.Linear(input_dims, hidden_dims[0]))
        network_layers.append(activation)
        # subsequent layers
        for layer_index in range(len(hidden_dims)):
            if layer_index == len(hidden_dims) - 1:
                # last layer
                network_layers.append(nn.Linear(hidden_dims[layer_index], output_dims))
            else:
                # hidden layers
                network_layers.append(nn.Linear(hidden_dims[layer_index], hidden_dims[layer_index + 1]))
                network_layers.append(activation)
        return nn.Sequential(*network_layers)

    """
    Different weight schedules.
    """
=======
    def update_normalization(self, obs: TensorDict) -> None:
        # Normalize the state
        if self.state_normalization:
            rnd_state = self.get_rnd_state(obs)
            self.state_normalizer.update(rnd_state)
>>>>>>> c49573e4

    def _constant_weight_schedule(self, step: int, **kwargs: dict[str, Any]) -> float:
        return self.initial_weight

    def _step_weight_schedule(self, step: int, final_step: int, final_value: float, **kwargs: dict[str, Any]) -> float:
        return self.initial_weight if step < final_step else final_value

    def _linear_weight_schedule(
        self, step: int, initial_step: int, final_step: int, final_value: float, **kwargs: dict[str, Any]
    ) -> float:
        if step < initial_step:
            return self.initial_weight
        elif step > final_step:
            return final_value
        else:
            return self.initial_weight + (final_value - self.initial_weight) * (step - initial_step) / (
                final_step - initial_step
            )


def resolve_rnd_config(alg_cfg: dict, obs: TensorDict, obs_groups: dict[str, list[str]], env: VecEnv) -> dict:
    """Resolve the RND configuration.

    Args:
        alg_cfg: Algorithm configuration dictionary.
        obs: Observation dictionary.
        obs_groups: Observation groups dictionary.
        env: Environment object.

    Returns:
        The resolved algorithm configuration dictionary.
    """
    # Resolve dimension of rnd gated state
    if "rnd_cfg" in alg_cfg and alg_cfg["rnd_cfg"] is not None:
        # Get dimension of rnd gated state
        num_rnd_state = 0
        for obs_group in obs_groups["rnd_state"]:
            assert len(obs[obs_group].shape) == 2, "The RND module only supports 1D observations."
            num_rnd_state += obs[obs_group].shape[-1]
        # Add rnd gated state to config
        alg_cfg["rnd_cfg"]["num_states"] = num_rnd_state
        alg_cfg["rnd_cfg"]["obs_groups"] = obs_groups
        # Scale down the rnd weight with timestep
        alg_cfg["rnd_cfg"]["weight"] *= env.unwrapped.step_dt
    return alg_cfg<|MERGE_RESOLUTION|>--- conflicted
+++ resolved
@@ -78,13 +78,8 @@
 
         # Store parameters
         self.num_states = num_states
-<<<<<<< HEAD
         self.num_outputs = num_states if num_outputs == -1 else num_outputs
 
-=======
-        self.obs_groups = obs_groups
-        self.num_outputs = num_outputs
->>>>>>> c49573e4
         self.initial_weight = weight
         self.device = device
         self.state_normalization = state_normalization
@@ -161,10 +156,11 @@
         obs_list = [obs[obs_group] for obs_group in self.obs_groups["rnd_state"]]
         return torch.cat(obs_list, dim=-1)
 
-<<<<<<< HEAD
-    @staticmethod
-    def _build_mlp(input_dims: int, hidden_dims: list[int], output_dims: int, activation_name: str = "elu"):
-        """Builds target and predictor networks"""
+    def update_normalization(self, obs: TensorDict) -> None:
+        # Normalize the state
+        if self.state_normalization:
+            rnd_state = self.get_rnd_state(obs)
+            self.state_normalizer.update(rnd_state)
 
         network_layers = []
         # resolve hidden dimensions
@@ -191,15 +187,8 @@
     """
     Different weight schedules.
     """
-=======
-    def update_normalization(self, obs: TensorDict) -> None:
-        # Normalize the state
-        if self.state_normalization:
-            rnd_state = self.get_rnd_state(obs)
-            self.state_normalizer.update(rnd_state)
->>>>>>> c49573e4
-
-    def _constant_weight_schedule(self, step: int, **kwargs: dict[str, Any]) -> float:
+
+    def _constant_weight_schedule(self, step: int, **kwargs):
         return self.initial_weight
 
     def _step_weight_schedule(self, step: int, final_step: int, final_value: float, **kwargs: dict[str, Any]) -> float:
